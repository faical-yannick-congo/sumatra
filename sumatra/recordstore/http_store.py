--- conflicted
+++ resolved
@@ -449,19 +449,14 @@
         else:
             print label
             for r in serialization.decode_project_list(content)['content']['records']:
-<<<<<<< HEAD
-                if r['label'] == label:
+                try:
+                    print r['head']['label']
                     print r['head']['id']
-                    records.append(r)
-                    break
-=======
-                try:
                     if r['label'] == label:
                         records.append(r)
                         break
                 except:
-                    print r
->>>>>>> 84d384cf
+                    pass
 
         if len(records) == 1:
             content = {}
